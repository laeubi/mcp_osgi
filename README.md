--- conflicted
+++ resolved
@@ -226,9 +226,6 @@
 
 You can then download and use the JAR in your workflow or configure it for local use.
 
-<<<<<<< HEAD
-#### Option 3: Manual Configuration (Local Use)
-=======
 After the workflow runs, the built JAR will be available as a workflow artifact. You can:
 
 - **Download it manually**: Go to the workflow run in GitHub Actions and download the `mcp-osgi-server` artifact
@@ -240,7 +237,6 @@
 Once you have the JAR file, configure your GitHub Copilot to use it. 
 
 **For stdio mode** (traditional MCP client configuration):
-=======
 For the GitHub Copilot Coding Agent environment, you need to configure the MCP server to use the standard location where the JAR will be placed by the setup workflow.
 
 **Option A: Using the copilot-setup-steps.yml workflow (Recommended)**
@@ -305,7 +301,6 @@
 Replace `/path/to/downloaded/mcp-osgi-server-1.0.0-SNAPSHOT.jar` with the actual path where you extracted the downloaded artifact.
 
 #### Option 2: Manual Configuration (Local Use)
->>>>>>> 18cc39a6
 
 For local use or manual configuration with GitHub Copilot, build the JAR locally:
 
